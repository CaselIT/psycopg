--- conflicted
+++ resolved
@@ -276,16 +276,10 @@
             return None
 
         elif res.status == ExecStatus.SINGLE_TUPLE:
-<<<<<<< HEAD
-            if self._row_factory:
-                self._tx.make_row = self._row_factory(self)
-            self.pgresult = res  # will set it on the transformer too
-            # TODO: the transformer may do excessive work here: create a
-            # path that doesn't clear the loaders every time.
-=======
             self.pgresult = res
             self._tx.set_pgresult(res, set_loaders=first)
->>>>>>> fafeb135
+            if first and self._row_factory:
+                self._tx.make_row = self._row_factory(self)
             return res
 
         elif res.status in (ExecStatus.TUPLES_OK, ExecStatus.COMMAND_OK):
@@ -387,12 +381,9 @@
 
         self._results = list(results)
         self.pgresult = results[0]
-<<<<<<< HEAD
+        self._tx.set_pgresult(results[0])
         if self._row_factory:
             self._tx.make_row = self._row_factory(self)
-=======
-        self._tx.set_pgresult(results[0])
->>>>>>> fafeb135
         nrows = self.pgresult.command_tuples
         if nrows is not None:
             if self._rowcount < 0:
